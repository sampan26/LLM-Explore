--- conflicted
+++ resolved
@@ -4,13 +4,6 @@
 from torch.nn import functional as F
 import math
 import tiktoken
-<<<<<<< HEAD
-from dataclasses import dataclass
-=======
->>>>>>> e64597b9
-import time
-import inspect
-
 
 @dataclass
 class GPTConfig:
@@ -39,17 +32,10 @@
         k = k.view(B, T, self.n_head, C // self.n_head).transpose(1, 2)
         q = q.view(B, T, self.n_head, C // self.n_head).transpose(1, 2)
         v = v.view(B, T, self.n_head, C // self.n_head).transpose(1, 2)
-<<<<<<< HEAD
-        y = F.scaled_dot_product_attention(q, k, v, is_causal=True)
-=======
 
-        # attn = (q @ k.transpose(-2, -1)) * (1 / math.sqrt(k.size(-1)))
-        # att = attn.masked_fill(self.bias[:, :, :T, :T] == 0, float('-inf'))
-        # att = F.softmax(att, dim=-1)
-        # y = att @ v
-        y = F.scaled_dot_product_attention(q, k, v, is_causal=True)
-
->>>>>>> e64597b9
+        attn = (q @ k.transpose(-2, -1)) * (1 / math.sqrt(k.size(-1)))
+        att = attn.masked_fill(self.bias[:, :, :T, :T] == 0, float('-inf'))
+        y = att @ v
         y = y.transpose(1, 2).contiguous().view(B, T, C)
         y = self.c_proj(y)
         return y
@@ -57,17 +43,10 @@
 class MLP(nn.Module):
     def __init__(self, config):
         super().__init__()
-<<<<<<< HEAD
-        self.c_fc = nn.Linear(config.n_embd, 4 * config.n_embd)
-        self.gelu = nn.GELU(approximate="tanh")
+        self.c_fn = nn.Linear(config.n_embd, 4 * config.n_embd)
+        self.gelu = nn.GELU(approximate='tanh')
         self.c_proj = nn.Linear(4 * config.n_embd, config.n_embd)
-=======
-        self.c_fc    = nn.Linear(config.n_embd, 4 * config.n_embd)
-        self.gelu    = nn.GELU(approximate='tanh')
-        self.c_proj  = nn.Linear(4 * config.n_embd, config.n_embd)
->>>>>>> e64597b9
-        self.c_proj.NANOGPT_SCALE_INIT = 1
-
+    
     def forward(self, x):
         x = self.c_fc(x)
         x = self.gelu(x)
@@ -99,49 +78,17 @@
         ))
         self.lm_head = nn.Linear(config.n_embd, config.vocab_size, bias=False)
 
-        self.transformer.wte.weight = self.lm_head.weight
-
-        self.apply(self._init_weights)
-<<<<<<< HEAD
-    
-=======
-
->>>>>>> e64597b9
-    def _init_weights(self, module):
-        if isinstance(module, nn.Linear):
-            std = 0.02
-            if hasattr(module, 'NANOGPT_SCALE_INIT'):
-                std *= (2 * self.config.n_layer) ** -0.5
-<<<<<<< HEAD
-            torch.nn.init.normal_(module.weight, mean=0.0, std=std)
-            if module.bias is not None:
-                torch.nn.init.zeros_(module.bias)
-        elif isinstance(module, nn.Embedding):
-            torch.nn.init.normal_(module.weight, mean=0.0, std=0.02)
-=======
-            torch.nn.init.normal_(module.weight, mean=0.0, std=0.2)
-            if module.bias is not None:
-                torch.nn.init.zeros_(module.bias)
-        if isinstance(module, nn.Embedding):
-            torch.nn.init.normal_(module.weight, mean=0.0, std=0.2)
->>>>>>> e64597b9
 
     def forward(self, idx, targets=None):
         B, T = idx.size()
         assert T <= self.config.block_size, f"Cannot forward sequence of length {T}, block size is only {self.config.block_size}"
-<<<<<<< HEAD
+
         pos = torch.arange(0, T, dtype=torch.long, device=idx.device)
         pos_emb = self.transformer.wpe(pos)
         tok_emb = self.transformer.wte(idx)
         x = pos_emb + tok_emb
-        for block in self.transformer.h[:1]:
-=======
-        pos = torch.arange(0, T, dtype=torch.long, device=idx.device) # shape (T)
-        pos_emb = self.transformer.wpe(pos)
-        tok_emb = self.transformer.wte(idx)
-        x = tok_emb + pos_emb
+
         for block in self.transformer.h:
->>>>>>> e64597b9
             x = block(x)
         x = self.transformer.ln_f(x)
         logits = self.lm_head(x)
@@ -149,201 +96,49 @@
         if targets is not None:
             loss = F.cross_entropy(logits.view(-1, logits.size(-1)), targets.view(-1))
         return logits, loss
+    
+    @classmethod
+    def from_pretrained(cls, model_type):
+        assert model_type in {'gpt2', 'gpt2-medium', 'gpt2-large', 'gpt2-xl'}
+        from transformers import GPT2LMHeadModel
+        print("loading weights from pretrained gpt: %s" % model_type)
 
-    def configure_optimizer(self, weight_decay, learning_rate, device):
-        param_dict = {pn: p for pn, p in self.named_parameters()}
-        param_dict = {pn: p for pn, p in param_dict.items() if p.requires_grad}
+        config_args = {
+            'gpt2':         dict(n_layer=12, n_head=12, n_embd=768),  # 124M params
+            'gpt2-medium':  dict(n_layer=24, n_head=16, n_embd=1024), # 350M params
+            'gpt2-large':   dict(n_layer=36, n_head=20, n_embd=1280), # 774M params
+            'gpt2-xl':      dict(n_layer=48, n_head=25, n_embd=1600), # 1558M params
+        }[model_type]
+        config_args['vocab_size'] = 50257 # always 50257 for GPT model checkpoints
+        config_args['block_size'] = 1024 # always 1024 for GPT model checkpoints
+        # create a from-scratch initialized minGPT model
+        config = GPTConfig(**config_args)
+        model = GPT(config)
+        sd = model.state_dict()
+        sd_keys = sd.keys()
+        sd_keys = [k for k in sd_keys if not k.endswith('.attn.bias')] # discard this mask / buffer, not a param
 
-        decay_params = [p for n, p in param_dict.items() if p.dim() >= 2]
-        nodecay_params = [p for n, p in param_dict.items() if p.dim() < 2]
-        optim_group = {
-            {'params': decay_params, 'weight_decay': weight_decay},
-            {'params': nodecay_params, 'weight_decay': 0.0}
-        }
-        fused_available = 'fused' in inspect.signature(torch.optim.AdamW).parameters
-        use_fused = fused_available and 'cuda' in device
-        print(f"using fused AdamW: {use_fused}")
-        optimizer = torch.optim.AdamW(optim_group, lr=learning_rate, betas=(0.9, 0.95), eps=1e-8, fused=use_fused)
-        return optimizer
-class DataLoaderClass:
-    def __init__(self, B, T, process_rank, num_processes):
-        self.B = B
-        self.T = T
-        self.proccess_rank = process_rank
-        self.num_processes = num_processes
+        model_hf = GPT2LMHeadModel.from_pretrained(model_type)
+        sd_hf = model_hf.state_dict()
 
-        with open('input.txt' ,'r') as f:
-            text = f.read()
-        enc = tiktoken.get_encoding('gpt2')
-        tokens = enc.encode(text)
-        self.tokens = torch.tensor(tokens)
-        print(f"loaded {len(self.tokens)} tokens")
-        print(f"1 epoch = {len(self.tokens) // (B*T)}")
+        sd_keys_hf = sd_hf.keys()
+        sd_keys_hf = [k for k in sd_keys_hf if not k.endswith('.attn.masked_bias')] # ignore these, just a buffer
+        sd_keys_hf = [k for k in sd_keys_hf if not k.endswith('.attn.bias')] # same, just the mask (buffer)
+        transposed = ['attn.c_attn.weight', 'attn.c_proj.weight', 'mlp.c_fc.weight', 'mlp.c_proj.weight']
+        # basically the openai checkpoints use a "Conv1D" module, but we only want to use a vanilla Linear
+        # this means that we have to transpose these weights when we import them
+        assert len(sd_keys_hf) == len(sd_keys), f"mismatched keys: {len(sd_keys_hf)} != {len(sd_keys)}"
+        for k in sd_keys_hf:
+            if any(k.endswith(w) for w in transposed):
+                assert sd_hf[k].shape[::-1] == sd[k].shape
+                with torch.no_grad():
+                    sd[k].copy_(sd_hf[k].t())
+            else:
+                assert sd_hf[k].shape == sd[k].shape
+                with torch.no_grad():
+                    sd[k].copy_(sd_hf[k])
 
-        self.current_pos = self.B * self.T * self.proccess_rank
-    
-<<<<<<< HEAD
-    def next_batch(self):
-        B, T = self.B, self.T
-        buf = self.tokens[self.current_pos: self.current_pos+B*T+1]
-        x = (buf[:-1]).view(B, T)
-        y = (buf[1:]).view(B, T)
-        self.current_pos += B*T*self.num_processes
-
-        if self.current_pos + (B*T*self.num_processes+1) > len(self.tokens):
-            self.current_pos = 0
-        return x, y
-
-
-from torch.distributed import init_process_group, destroy_process_group
-from torch.nn.parallel import DistributedDataParallel as DDP
-import torch.distributed as dist
-
-ddp = int(os.environ.get('RANK', 1)) != -1
-if ddp:
-    init_process_group(backend="nccl")
-    ddp_rank = int(os.environ["RANK"])
-    ddp_local_rank = int(os.environ["LOCAL_RANK"])
-    ddp_world_size = int(os.environ["WORLD_SIZE"])
-    device = f'cuda:{ddp_local_rank}'
-    torch.cuda.set_device(device)
-    master_process = ddp_rank = 0
-else:
-    ddp_rank = 0
-    ddp_local_rank = 0
-    ddp_world_size = 1
-    master_process = True
-    # attempt to autodetect device
-    device = "cpu"
-    if torch.cuda.is_available():
-        device = "cuda"
-    elif hasattr(torch.backends, "mps") and torch.backends.mps.is_available():
-        device = "mps"
-    print(f"using device: {device}")
-
-
-
-torch.manual_seed(1337)
-if torch.cuda.is_available():
-    torch.cuda.manual_seed(1337)
-
-total_batch_size = 524288
-B = 16
-T = 1024
-assert total_batch_size % (B*T* ddp_world_size) == 0, "not divisible"
-grad_accum_steps = total_batch_size // (B * T * ddp_world_size)
-if master_process:
-    print(f"total desired batch_size: {total_batch_size}")
-    print(f"=> calculated gradient accumulation steps: {grad_accum_steps}")
-
-torch.set_float32_matmul_precision("high")
-
-train_loader = DataLoaderClass(B=B, T=T, process_rank=ddp_rank, num_processes=ddp_world_size)
-model = GPT(GPTConfig(vocab_size=50304))
-model.to(device)
-model = torch.compile(model)
-if ddp:
-    model = DDP(model, device_ids=[ddp_local_rank])
-raw_model = model.module if ddp else model
-max_lr = 6e-4
-min_lr = max_lr * 0.1
-warmup_steps = 10
-max_steps = 10
-
-def get_lr(it):
-    if it < warmup_steps:
-        return max_lr * (it + 1) / warmup_steps
-
-    if it > max_steps:
-        return min_lr
-    
-    decay_ratio = (it - warmup_steps) / (max_steps - warmup_steps)
-    assert 0 <= decay_ratio <= 1
-    coeff = 0.5 * (1.0 + math.cos(math.pi * decay_ratio))
-    return min_lr + coeff * (max_lr - min_lr)
-
-optimizer = raw_model.configure_optimizer(weight_decay=0.1, learning_rate=6e-4, device=device)
-for step in range(max_steps):
-    t0 = time.time()
-    optimizer.zero_grad()
-    
-    total_loss = 0
-    for microstep in range(grad_accum_steps):
-        x, y = train_loader.next_batch()
-        x = x.to(device)
-        y = y.to(device)
-        with torch.autocast(device_type=device, dtype=torch.bfloat16):
-            logits, loss = model(x, y)
-        
-        loss /= grad_accum_steps
-        total_loss += loss.detach()
-        if ddp:
-            model.require_backward_grad_sync = (microstep == grad_accum_steps - 1)
-        loss.backward()
-    if ddp:
-        dist.all_reduce(total_loss, op=dist.ReduceOp.AVG)
-    norm = torch.nn.utils.clip_grad_norm_(model.parameters(), 1.0)
-    lr = get_lr(step)
-    for param_group in optimizer.param_groups:
-        param_group['lr'] = lr
-    optimizer.step()
-    torch.cuda.synchronize()
-    t1 = time.time()
-    dt = (t1 - t0)*1000
-    tokens_per_second = (train_loader.B * train_loader.T * grad_accum_steps * ddp_world_size) / (t1-t0)
-    if master_process:
-        print(f"step {step:4d} | loss: {total_loss.item():.6f} | dt: {dt:.2f}ms | toks/sec: {tokens_per_second:.2f} | lr: {lr:.4e} | norm: {norm}")
-
-if ddp:
-    destroy_process_group()
-=======
-    def configure_optimizers(self, weight_decay, learning_rate, device):
-        param_dict = {pn: p for pn, p in self.named_parameters()}
-        param_dict = {pn: p for pn, p in param_dict.items() if p.requires_grad}
-
-        decay_params = [p for _, p in param_dict.items() if p.dim() > 2]
-        nodecay_params = [p for _, p in param_dict.items() if p.dim() < 2]
-        optim_groups = [
-            {'params': decay_params, 'weight_decay': weight_decay},
-            {'params': nodecay_params, 'weight_decay': 0.0}
-        ]
-        num_decay_params = sum(p.numel() for p in decay_params)
-        num_nodecay_params = sum(p.numel() for p in nodecay_params)
-
-        print(f"num decayed parameter tensors: {len(decay_params)}, with {num_decay_params:,} parameters")
-        print(f"num non-decayed parameter tensors: {len(nodecay_params)}, with {num_nodecay_params:,} parameters")
-
-        fuse_available = 'fused' in inspect.signature(torch.optim.AdamW).parameters
-        use_fused = fuse_available and 'cuda' in device
-        print(f"using fused Adam: {use_fused}")
-        optimizer = torch.optim.AdamW(optim_groups, lr=learning_rate, betas=(0.9, 0.95), eps=1e-8, fused=use_fused)
-        return optimizer
-class DataLoaderLite:
-    def __init__(self, B, T):
-        self.B = B
-        self.T = T
-
-        with open('input.txt', 'r') as f:
-            text = f.read()
-        enc = tiktoken.get_encoding('gpt2')
-        tokens = enc.encode(text)
-        self.tokens = torch.tensor(tokens)
-        print(f"loaded {len(self.tokens)} tokens")
-        print(f"1 epoch = {len(self.tokens) // (B * T)} batches")
-
-        self.current_position = 0
-    
-    def next_batch(self):
-        B, T = self.B, self.T
-        buf = self.tokens[self.current_position : self.current_position+B*T+1]
-        x = (buf[:-1]).view(B,T)
-        y = (buf[1:]).view(B,T)
-
-        self.current_position += B*T
-
-        if self.current_position + (B * T + 1) > len(self.tokens):
-            self.current_position = 0
-        return x, y
+        return model
 
 device = "cpu"
 if torch.cuda.is_available():
@@ -352,64 +147,18 @@
     device = "mps"
 print(f"using device: {device}")
 
-torch.manual_seed(1337)
-if torch.cuda.is_available():
-    torch.cuda.manual_seed(1337)
+enc = tiktoken.get_encoding("gpt2")
+with open('input.txt', 'r') as f:
+    text = f.read()
+text = text[:1000]
+tokens = enc.encode(text)
+B, T = 4, 32
+buf = torch.tensor(tokens[:B*T+1])
+x = buf[:-1].view(B, T)
+y = buf[1:].view(B, T)
 
-total_batch_size = 524288
-B = 16
-T = 1024
-assert total_batch_size % (B*T) == 0, 'make sure it divisible'
-grad_accum_steps = total_batch_size // (B*T)
-print(f"total desired batch size: {total_batch_size}")
-print(f"=> calculated gradient accumlation steps: {grad_accum_steps}")
+model = GPT(GPTConfig())
+model.to(device)
+logits, loss = model(x, y)
 
-train_loader = DataLoaderLite(B=16, T=1024)
-
-torch.set_float32_matmul_precision('high')
-
-model = GPT(GPTConfig(vocab_size=50304))
-model.to(device)
-model = torch.compile(model)
-
-max_lr = 6e-4
-min_lr = max_lr * 0.1
-warmup_steps = 10
-max_steps = 50
-def get_lr(it):
-    if it < warmup_steps:
-        return max_lr * (it + 1) / warmup_steps
-    if it > max_steps:
-        return min_lr
-    
-    decay_ratio = (it - warmup_steps) / (max_steps - warmup_steps)
-    assert 0<= decay_ratio < 1
-    coeff = 0.5 * (1.0 + math.cos(math.pi * decay_ratio))
-    return min_lr + coeff * (max_lr - min_lr)
-
-#optimizer = torch.optim.AdamW(model.parameters(), lr=3e-4, betas=(0.9, 0.95), eps=1e-8)
-optimizer = model.configure_optimizers(weight_decay=0.1, learning_rate=6e-4, device=device)
-
-for step in range(max_steps):
-    t0 = time.time()
-    optimizer.zero_grad()
-    loss_accum = 0.0
-    for micro_step in range(grad_accum_steps):
-        x, y = train_loader.next_batch()
-        x, y = x.to(device), y.to(device)
-        with torch.autocast(device_type=device, dtype=torch.bfloat16):
-            logits, loss = model(x,y)
-        loss = loss / grad_accum_steps
-        loss_accum += loss.detach()
-        loss.backward() 
-    norm = torch.nn.utils.clip_grad_norm_(model.parameters(), 1.0)
-    lr = get_lr(step)
-    for param_group in optimizer.param_groups:
-        param_group['lr'] = lr
-    optimizer.step()
-    torch.cuda.synchronize()
-    t1 = time.time()
-    dt = (t1 - t0) * 1000
-    tokens_per_sec = (train_loader.B * train_loader.T * grad_accum_steps) / (t1 - t0)
-    print(f"step {step}, loss: {loss.item()} | lr: {lr:.4e} | norm: {norm:.4f} | dt: {dt:.2f}ms | tokens/sec: {tokens_per_sec}")
->>>>>>> e64597b9
+print(logits.shape)